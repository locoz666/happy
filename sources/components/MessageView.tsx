import { ReducedMessage } from '@/sync/reducer';
import { SyncMessage } from '@/sync/SyncSession';
import { HumanContent } from '@/sync/types';
import * as React from 'react';
import { View, Text } from 'react-native';
import { MarkdownView } from './markdown/MarkdownView';

export const MessageView = (props: { message: SyncMessage }) => {
    return (
        <View
            style={{
                paddingHorizontal: 16,
                paddingVertical: 4
            }}
        >
            {props.message.content && props.message.content.role === 'user' && <UserMessageView message={props.message.content} />}
            {props.message.content && props.message.content.role === 'agent' && <AgentMessageView message={props.message.content} />}
            {!props.message.content && <UnknownMessageView />}
        </View>
    )
}

function UserMessageView(props: { message: HumanContent }) {

    if (props.message.content.type === 'text') {
        return (
<<<<<<< HEAD
            <View style={{ backgroundColor: 'black', padding: 16, borderRadius: 16, alignSelf: 'flex-end' }}>
                <Text style={{ color: 'white', fontSize: 16 }}>{props.message.content.text}</Text>
=======
            <View style={{ backgroundColor: '#f0eee6', paddingHorizontal: 12, paddingVertical: 0, borderRadius: 12, marginBottom: 12, alignSelf: 'flex-end' }}>
                <MarkdownView markdown={props.message.content.text} />
>>>>>>> 8fef47e1
            </View>
        )
    }

    return <UnknownMessageView />;
}

function AgentMessageView(props: { message: ReducedMessage }) {
    if (props.message.content.type === 'text') {
        return (
<<<<<<< HEAD
            <View style={{ backgroundColor: 'white', borderRadius: 16, alignSelf: 'flex-start' }}>
=======
            <View style={{ backgroundColor: 'white', paddingHorizontal: 4, borderRadius: 16, marginBottom: 16, alignSelf: 'flex-start' }}>
>>>>>>> 8fef47e1
                <MarkdownView markdown={props.message.content.text} />
            </View>
        )
    }
    if (props.message.content.type === 'tool') {
        return (
            <View>
                {props.message.content.tools.map((tool) => (
                    <View>
                        <Text style={{ color: 'black', opacity: 0.9 }}>{tool.name} ({JSON.stringify(tool.arguments)})</Text>
                        {tool.children.map((child) => (
                            <View style={{ paddingLeft: 16 }}>
                                <Text style={{ color: 'black', opacity: 0.9 }}>{child.name} ({JSON.stringify(tool.arguments)})</Text>
                            </View>
                        ))}
                    </View>
                ))}
            </View>
        )
    }
    return (
        <View>
            <Text>{JSON.stringify(props.message.content, null, 2)}</Text>
        </View>
    )
}

function UnknownMessageView() {
    return (
        <View>
            <Text>Unknown message, please update the app to the latest version.</Text>
        </View>
    )
}<|MERGE_RESOLUTION|>--- conflicted
+++ resolved
@@ -24,13 +24,8 @@
 
     if (props.message.content.type === 'text') {
         return (
-<<<<<<< HEAD
-            <View style={{ backgroundColor: 'black', padding: 16, borderRadius: 16, alignSelf: 'flex-end' }}>
-                <Text style={{ color: 'white', fontSize: 16 }}>{props.message.content.text}</Text>
-=======
             <View style={{ backgroundColor: '#f0eee6', paddingHorizontal: 12, paddingVertical: 0, borderRadius: 12, marginBottom: 12, alignSelf: 'flex-end' }}>
                 <MarkdownView markdown={props.message.content.text} />
->>>>>>> 8fef47e1
             </View>
         )
     }
@@ -41,11 +36,7 @@
 function AgentMessageView(props: { message: ReducedMessage }) {
     if (props.message.content.type === 'text') {
         return (
-<<<<<<< HEAD
-            <View style={{ backgroundColor: 'white', borderRadius: 16, alignSelf: 'flex-start' }}>
-=======
             <View style={{ backgroundColor: 'white', paddingHorizontal: 4, borderRadius: 16, marginBottom: 16, alignSelf: 'flex-start' }}>
->>>>>>> 8fef47e1
                 <MarkdownView markdown={props.message.content.text} />
             </View>
         )
