import type { TranslationStructure } from '../_default';

/**
 * Spanish plural helper function
 * Spanish has 2 plural forms: singular, plural
 * @param options - Object containing count, singular, and plural forms
 * @returns The appropriate form based on Spanish plural rules
 */
function plural({ count, singular, plural }: { count: number; singular: string; plural: string }): string {
    return count === 1 ? singular : plural;
}

/**
 * Spanish translations for the Happy app
 * Must match the exact structure of the English translations
 */
export const es: TranslationStructure = {
    common: {
        // Simple string constants
        cancel: 'Cancelar',
        authenticate: 'Autenticar',
        save: 'Guardar',
        error: 'Error',
        success: 'Éxito',
        ok: 'OK',
        continue: 'Continuar',
        back: 'Atrás',
        rename: 'Renombrar',
        reset: 'Restablecer',
        logout: 'Cerrar sesión',
        yes: 'Sí',
        no: 'No',
        version: 'Versión',
        copied: 'Copiado',
        scanning: 'Escaneando...',
        urlPlaceholder: 'https://ejemplo.com',
        home: 'Inicio',
        message: 'Mensaje',
        files: 'Archivos',
        fileViewer: 'Visor de archivos',
    },

    status: {
        connected: 'conectado',
        connecting: 'conectando',
        disconnected: 'desconectado',
        error: 'error',
        online: 'en línea',
        offline: 'desconectado',
        lastSeen: ({ time }: { time: string }) => `visto por última vez ${time}`,
        permissionRequired: 'permiso requerido',
        activeNow: 'Activo ahora',
        unknown: 'desconocido',
    },

    time: {
        justNow: 'ahora mismo',
        minutesAgo: ({ count }: { count: number }) => `hace ${count} minuto${count !== 1 ? 's' : ''}`,
        hoursAgo: ({ count }: { count: number }) => `hace ${count} hora${count !== 1 ? 's' : ''}`,
    },

    connect: {
        restoreAccount: 'Restaurar cuenta',
        enterSecretKey: 'Ingresa tu clave secreta',
        invalidSecretKey: 'Clave secreta inválida. Verifica e intenta de nuevo.',
        enterUrlManually: 'Ingresar URL manualmente',
    },

    settings: {
        title: 'Configuración',
        connectedAccounts: 'Cuentas conectadas',
        github: 'GitHub',
        machines: 'Máquinas',
        features: 'Características',
        account: 'Cuenta',
        accountSubtitle: 'Gestiona los detalles de tu cuenta',
        appearance: 'Apariencia',
        appearanceSubtitle: 'Personaliza como se ve la app',
        voiceAssistant: 'Asistente de voz',
        voiceAssistantSubtitle: 'Configura las preferencias de voz',
        featuresTitle: 'Características',
        featuresSubtitle: 'Habilitar o deshabilitar funciones de la aplicación',
        developer: 'Desarrollador',
        developerTools: 'Herramientas de desarrollador',
        about: 'Acerca de',
        aboutFooter: 'Happy Coder es un cliente móvil para Claude Code. Todo está cifrado de extremo a extremo y tu cuenta se guarda solo en tu dispositivo. No está afiliado con Anthropic.',
        whatsNew: 'Novedades',
        whatsNewSubtitle: 'Ve las últimas actualizaciones y mejoras',
        reportIssue: 'Reportar un problema',
        privacyPolicy: 'Política de privacidad',
        termsOfService: 'Términos de servicio',
        eula: 'EULA',
        supportUs: 'Apóyanos',
        supportUsSubtitlePro: '¡Gracias por su apoyo!',
        supportUsSubtitle: 'Apoya el desarrollo del proyecto',
        scanQrCodeToAuthenticate: 'Escanea el código QR para autenticarte',
        githubConnected: ({ login }: { login: string }) => `Conectado como @${login}`,
        connectGithubAccount: 'Conecta tu cuenta de GitHub',

        // Dynamic settings messages
        accountConnected: ({ service }: { service: string }) => `Cuenta de ${service} conectada`,
        machineStatus: ({ name, status }: { name: string; status: 'online' | 'offline' }) =>
            `${name} está ${status === 'online' ? 'en línea' : 'desconectado'}`,
        featureToggled: ({ feature, enabled }: { feature: string; enabled: boolean }) =>
            `${feature} ${enabled ? 'habilitada' : 'deshabilitada'}`,
    },

    settingsAppearance: {
        // Appearance settings screen
        theme: 'Tema',
        themeDescription: 'Elige tu esquema de colores preferido',
        themeOptions: {
            adaptive: 'Adaptativo',
            light: 'Claro', 
            dark: 'Oscuro',
        },
        themeDescriptions: {
            adaptive: 'Seguir configuración del sistema',
            light: 'Usar siempre tema claro',
            dark: 'Usar siempre tema oscuro',
        },
        display: 'Pantalla',
        displayDescription: 'Controla diseño y espaciado',
        inlineToolCalls: 'Llamadas a herramientas en línea',
        inlineToolCallsDescription: 'Mostrar llamadas a herramientas directamente en mensajes de chat',
        expandTodoLists: 'Expandir listas de tareas',
        expandTodoListsDescription: 'Mostrar todas las tareas en lugar de solo cambios',
        showLineNumbersInDiffs: 'Mostrar números de línea en diferencias',
        showLineNumbersInDiffsDescription: 'Mostrar números de línea en diferencias de código',
        showLineNumbersInToolViews: 'Mostrar números de línea en vistas de herramientas',
        showLineNumbersInToolViewsDescription: 'Mostrar números de línea en diferencias de vistas de herramientas',
        alwaysShowContextSize: 'Mostrar siempre tamaño del contexto',
        alwaysShowContextSizeDescription: 'Mostrar uso del contexto incluso cuando no esté cerca del límite',
        avatarStyle: 'Estilo de avatar',
        avatarStyleDescription: 'Elige la apariencia del avatar de sesión',
        avatarOptions: {
            pixelated: 'Pixelado',
            gradient: 'Gradiente',
            brutalist: 'Brutalista',
        },
    },

    settingsFeatures: {
        // Features settings screen
        experiments: 'Experimentos',
        experimentsDescription: 'Habilitar características experimentales que aún están en desarrollo. Estas características pueden ser inestables o cambiar sin aviso.',
        experimentalFeatures: 'Características experimentales',
        experimentalFeaturesEnabled: 'Características experimentales habilitadas',
        experimentalFeaturesDisabled: 'Usando solo características estables',
        webFeatures: 'Características web',
        webFeaturesDescription: 'Características disponibles solo en la versión web de la aplicación.',
        commandPalette: 'Paleta de comandos',
        commandPaletteEnabled: 'Presione ⌘K para abrir',
        commandPaletteDisabled: 'Acceso rápido a comandos deshabilitado',
    },

    errors: {
        networkError: 'Error de conexión',
        serverError: 'Error del servidor',
        unknownError: 'Error desconocido',
        connectionTimeout: 'Se agotó el tiempo de conexión',
        authenticationFailed: 'Falló la autenticación',
        permissionDenied: 'Permiso denegado',
        fileNotFound: 'Archivo no encontrado',
        invalidFormat: 'Formato inválido',
        operationFailed: 'Operación falló',
        tryAgain: 'Intenta de nuevo',
        contactSupport: 'Contacta soporte si el problema persiste',
        sessionNotFound: 'Sesión no encontrada',
        voiceSessionFailed: 'Falló al iniciar sesión de voz',

        // Error functions with context
        fieldError: ({ field, reason }: { field: string; reason: string }) =>
            `${field}: ${reason}`,
        validationError: ({ field, min, max }: { field: string; min: number; max: number }) =>
            `${field} debe estar entre ${min} y ${max}`,
        retryIn: ({ seconds }: { seconds: number }) =>
            `Intenta en ${seconds} ${seconds === 1 ? 'segundo' : 'segundos'}`,
        errorWithCode: ({ message, code }: { message: string; code: number | string }) =>
            `${message} (Error ${code})`,
    },

    newSession: {
        // Used by new-session screen and launch flows
        title: 'Iniciar nueva sesión',
        noMachinesFound: 'No se encontraron máquinas. Inicia una sesión de Happy en tu computadora primero.',
        allMachinesOffline: 'Todas las máquinas están desconectadas',
        machineOfflineHelp: {
            computerOnline: '• ¿Está tu computadora en línea?',
            daemonRunning: '• ¿Está ejecutándose el daemon de Happy? Verifica con `happy daemon status`'
        },
        machineDetails: 'Ver detalles de la máquina →',
        sessionStarted: 'Sesión iniciada',
        sessionStartedMessage: 'La sesión fue iniciada pero puede tardar un momento en aparecer.',
        sessionSpawningFailed: 'Falló la creación de sesión - no se devolvió ID de sesión.',
        failedToStart: 'Falló al iniciar sesión. Asegúrate de que el daemon esté ejecutándose en la máquina objetivo.',
        sessionTimeout: 'El inicio de sesión expiró. La máquina puede ser lenta o el daemon puede no estar respondiendo.',
<<<<<<< HEAD
        notConnectedToServer: 'No conectado al servidor. Verifique su conexión a internet.',
        startingSession: 'Iniciando sesión...',
        startNewSessionInFolder: 'Iniciar nueva sesión en esta carpeta'
=======
        notConnectedToServer: 'No conectado al servidor. Verifica tu conexión a internet.'
>>>>>>> 2cb57aa9
    },

    sessionHistory: {
        // Used by session history screen
        title: 'Historial de sesiones',
        empty: 'No se encontraron sesiones',
        today: 'Hoy',
        yesterday: 'Ayer',
        daysAgo: ({ count }: { count: number }) => `hace ${count} ${count === 1 ? 'día' : 'días'}`,
        viewAll: 'Ver todas las sesiones',
    },

    session: {
        inputPlaceholder: 'Escriba un mensaje ...',
    },

    commandPalette: {
        placeholder: 'Escriba un comando o busque...',
    },

    server: {
        // Used by Server Configuration screen (app/(app)/server.tsx)
        serverConfiguration: 'Configuración del servidor',
        enterServerUrl: 'Ingresa una URL de servidor',
        notValidHappyServer: 'No es un servidor Happy válido',
        changeServer: 'Cambiar servidor',
        continueWithServer: '¿Continuar con este servidor?',
        resetToDefault: 'Restablecer por defecto',
        resetServerDefault: '¿Restablecer servidor por defecto?',
        validating: 'Validando...',
        validatingServer: 'Validando servidor...',
        serverReturnedError: 'El servidor devolvió un error',
        failedToConnectToServer: 'Falló al conectar con el servidor',
        currentlyUsingCustomServer: 'Actualmente usando servidor personalizado',
        customServerUrlLabel: 'URL del servidor personalizado',
        advancedFeatureFooter: 'Esta es una característica avanzada. Solo cambia el servidor si sabes lo que haces. Necesitarás cerrar sesión e iniciarla nuevamente después de cambiar servidores.'
    },

    sessionInfo: {
        // Used by Session Info screen (app/(app)/session/[id]/info.tsx)
        killSession: 'Terminar sesión',
        killSessionConfirm: '¿Seguro que quieres terminar esta sesión?',
        happySessionIdCopied: 'ID de sesión de Happy copiado al portapapeles',
        failedToCopySessionId: 'Falló al copiar ID de sesión de Happy',
        happySessionId: 'ID de sesión de Happy',
        claudeCodeSessionId: 'ID de sesión de Claude Code',
        claudeCodeSessionIdCopied: 'ID de sesión de Claude Code copiado al portapapeles',
        failedToCopyClaudeCodeSessionId: 'Falló al copiar ID de sesión de Claude Code',
        metadataCopied: 'Metadatos copiados al portapapeles',
        failedToCopyMetadata: 'Falló al copiar metadatos',
        failedToKillSession: 'Falló al terminar sesión',
        connectionStatus: 'Estado de conexión',
        created: 'Creado',
        lastUpdated: 'Última actualización',
        sequence: 'Secuencia',
        quickActions: 'Acciones rápidas',
        viewMachine: 'Ver máquina',
        viewMachineSubtitle: 'Ver detalles de máquina y sesiones',
        killSessionSubtitle: 'Terminar inmediatamente la sesión',
        metadata: 'Metadatos',
        host: 'Host',
        path: 'Ruta',
        operatingSystem: 'Sistema operativo',
        processId: 'ID del proceso',
        happyHome: 'Directorio de Happy',
        copyMetadata: 'Copiar metadatos',
        agentState: 'Estado del agente',
        controlledByUser: 'Controlado por el usuario',
        pendingRequests: 'Solicitudes pendientes',
        activity: 'Actividad',
        thinking: 'Pensando',
        thinkingSince: 'Pensando desde',
        
    },

    components: {
        emptyMainScreen: {
            // Used by EmptyMainScreen component
            readyToCode: '¿Listo para programar?',
            installCli: 'Instale el Happy CLI',
            runIt: 'Ejecútelo',
            scanQrCode: 'Escanee el código QR',
            openCamera: 'Abrir cámara',
        },
    },

    agentInput: {
        permissionMode: {
            title: 'MODO DE PERMISOS',
            default: 'Por defecto',
            acceptEdits: 'Aceptar ediciones',
            plan: 'Modo de planificación',
            bypassPermissions: 'Modo Yolo',
            badgeAcceptAllEdits: 'Aceptar todas las ediciones',
            badgeBypassAllPermissions: 'Omitir todos los permisos',
            badgePlanMode: 'Modo de planificación',
        },
        model: {
            title: 'MODELO',
            default: 'Usar configuración del CLI',
            adaptiveUsage: 'Opus hasta 50% de uso, luego Sonnet',
            sonnet: 'Sonnet',
            opus: 'Opus',
        },
        context: {
            remaining: ({ percent }: { percent: number }) => `${percent}% restante`,
        },
        suggestion: {
            fileLabel: 'ARCHIVO',
            folderLabel: 'CARPETA',
        }
    },

    machineLauncher: {
        showLess: 'Mostrar menos',
        showAll: ({ count }: { count: number }) => `Mostrar todos (${count} rutas)`,
        enterCustomPath: 'Ingresar ruta personalizada',
        offlineUnableToSpawn: 'No se puede crear nueva sesión, desconectado',
    },

    sidebar: {
        sessionsTitle: 'Sesiones',
    },

    toolView: {
        input: 'Entrada',
        output: 'Salida',
    },

    tools: {
        fullView: {
            description: 'Descripción',
            inputParams: 'Parámetros de entrada',
            output: 'Salida',
            error: 'Error',
            completed: 'Herramienta completada exitosamente',
            noOutput: 'No se produjo salida',
            running: 'La herramienta está ejecutándose...',
            rawJsonDevMode: 'JSON crudo (modo desarrollador)',
        },
        taskView: {
            initializing: 'Inicializando agente...',
            moreTools: ({ count }: { count: number }) => `+${count} más ${plural({ count, singular: 'herramienta', plural: 'herramientas' })}`,
        },
        multiEdit: {
            editNumber: ({ index, total }: { index: number; total: number }) => `Edición ${index} de ${total}`,
            replaceAll: 'Reemplazar todo',
        },
        names: {
            task: 'Tarea',
            terminal: 'Terminal',
            searchFiles: 'Buscar archivos',
            search: 'Buscar',
            searchContent: 'Buscar contenido',
            listFiles: 'Listar archivos',
            planProposal: 'Propuesta de plan',
            readFile: 'Leer archivo',
            editFile: 'Editar archivo',
            writeFile: 'Escribir archivo',
            fetchUrl: 'Obtener URL',
            readNotebook: 'Leer cuaderno',
            editNotebook: 'Editar cuaderno',
            todoList: 'Lista de tareas',
            webSearch: 'Búsqueda web',
        },
        desc: {
            terminalCmd: ({ cmd }: { cmd: string }) => `Terminal(cmd: ${cmd})`,
            searchPattern: ({ pattern }: { pattern: string }) => `Buscar(patrón: ${pattern})`,
            searchPath: ({ basename }: { basename: string }) => `Buscar(ruta: ${basename})`,
            fetchUrlHost: ({ host }: { host: string }) => `Obtener URL(url: ${host})`,
            editNotebookMode: ({ path, mode }: { path: string; mode: string }) => `Editar cuaderno(archivo: ${path}, modo: ${mode})`,
            todoListCount: ({ count }: { count: number }) => `Lista de tareas(cantidad: ${count})`,
            webSearchQuery: ({ query }: { query: string }) => `Búsqueda web(consulta: ${query})`,
            grepPattern: ({ pattern }: { pattern: string }) => `grep(patrón: ${pattern})`,
            multiEditEdits: ({ path, count }: { path: string; count: number }) => `${path} (${count} ediciones)`,
        }
    },

    files: {
        searchPlaceholder: 'Buscar archivos...',
        detachedHead: 'HEAD separado',
        summary: ({ staged, unstaged }: { staged: number; unstaged: number }) => `${staged} preparados • ${unstaged} sin preparar`,
        notRepo: 'No es un repositorio git',
        notUnderGit: 'Este directorio no está bajo control de versiones git',
        searching: 'Buscando archivos...',
        noFilesFound: 'No se encontraron archivos',
        noFilesInProject: 'No hay archivos en el proyecto',
        tryDifferentTerm: 'Intente un término de búsqueda diferente',
        searchResults: ({ count }: { count: number }) => `Resultados de búsqueda (${count})`,
        projectRoot: 'Raíz del proyecto',
        stagedChanges: ({ count }: { count: number }) => `Cambios preparados (${count})`,
        unstagedChanges: ({ count }: { count: number }) => `Cambios sin preparar (${count})`,
        // File viewer strings
        loadingFile: ({ fileName }: { fileName: string }) => `Cargando ${fileName}...`,
        binaryFile: 'Archivo binario',
        cannotDisplayBinary: 'No se puede mostrar el contenido del archivo binario',
        diff: 'Diferencias',
        file: 'Archivo',
        fileEmpty: 'El archivo está vacío',
        noChanges: 'No hay cambios que mostrar',
    },

    settingsVoice: {
        // Voice settings screen
        languageTitle: 'Idioma',
        languageDescription: 'Elige tu idioma preferido para las interacciones con el asistente de voz. Esta configuración se sincroniza en todos tus dispositivos.',
        preferredLanguage: 'Idioma preferido',
        preferredLanguageSubtitle: 'Idioma usado para respuestas del asistente de voz',
        language: {
            searchPlaceholder: 'Buscar idiomas...',
            title: 'Idiomas',
            footer: ({ count }: { count: number }) => `${count} ${plural({ count, singular: 'idioma', plural: 'idiomas' })} disponibles`,
            autoDetect: 'Detectar automáticamente',
        }
    },

    settingsAccount: {
        // Account settings screen
        accountInformation: 'Información de la cuenta',
        status: 'Estado',
        statusActive: 'Activo',
        statusNotAuthenticated: 'No autenticado',
        anonymousId: 'ID anónimo',
        publicId: 'ID público',
        notAvailable: 'No disponible',
        linkNewDevice: 'Vincular nuevo dispositivo',
        linkNewDeviceSubtitle: 'Escanear código QR para vincular dispositivo',
        profile: 'Perfil',
        name: 'Nombre',
        github: 'GitHub',
        tapToDisconnect: 'Toque para desconectar',
        server: 'Servidor',
        backup: 'Copia de seguridad',
        backupDescription: 'Tu clave secreta es la única forma de recuperar tu cuenta. Guárdala en un lugar seguro como un administrador de contraseñas.',
        secretKey: 'Clave secreta',
        tapToReveal: 'Toca para revelar',
        tapToHide: 'Toca para ocultar',
        secretKeyLabel: 'CLAVE SECRETA (TOCA PARA COPIAR)',
        secretKeyCopied: 'Clave secreta copiada al portapapeles. ¡Guárdala en un lugar seguro!',
        secretKeyCopyFailed: 'Falló al copiar la clave secreta',
        privacy: 'Privacidad',
        privacyDescription: 'Ayude a mejorar la aplicación compartiendo datos de uso anónimos. No se recopila información personal.',
        analytics: 'Analíticas',
        analyticsDisabled: 'No se comparten datos',
        analyticsEnabled: 'Se comparten datos de uso anónimos',
        dangerZone: 'Zona peligrosa',
        logout: 'Cerrar sesión',
        logoutSubtitle: 'Cerrar sesión y limpiar datos locales',
        logoutConfirm: '¿Seguro que quieres cerrar sesión? ¡Asegúrate de haber guardado tu clave secreta!',
    },

    settingsLanguage: {
        // Language settings screen
        title: 'Idioma',
        description: 'Elige tu idioma preferido para la interfaz de la aplicación. Esto se sincronizará en todos tus dispositivos.',
        currentLanguage: 'Idioma actual',
        automatic: 'Automático',
        automaticSubtitle: 'Detectar desde configuración del dispositivo',
        needsRestart: 'Idioma cambiado',
        needsRestartMessage: 'La aplicación necesita reiniciarse para aplicar la nueva configuración de idioma.',
        restartNow: 'Reiniciar ahora',
    },

    connectButton: {
        authenticate: 'Autenticar terminal',
        authenticateWithUrlPaste: 'Autenticar terminal con pegado de URL',
        pasteAuthUrl: 'Pega la URL de autenticación de tu terminal',
    },

    updateBanner: {
        updateAvailable: 'Actualización disponible',
        pressToApply: 'Presione para aplicar la actualización',
        whatsNew: 'Novedades',
        seeLatest: 'Ver las últimas actualizaciones y mejoras',
    },

    changelog: {
        // Used by the changelog screen
        version: ({ version }: { version: number }) => `Versión ${version}`,
        noEntriesAvailable: 'No hay entradas de registro de cambios disponibles.',
    },

    terminal: {
        // Used by terminal connection screens
        webBrowserRequired: 'Se requiere navegador web',
        webBrowserRequiredDescription: 'Los enlaces de conexión de terminal solo pueden abrirse en un navegador web por razones de seguridad. Usa el escáner de código QR o abre este enlace en una computadora.',
        processingConnection: 'Procesando conexión...',
        invalidConnectionLink: 'Enlace de conexión inválido',
        invalidConnectionLinkDescription: 'El enlace de conexión falta o es inválido. Verifica la URL e intenta nuevamente.',
        connectTerminal: 'Conectar terminal',
        terminalRequestDescription: 'Un terminal está solicitando conectarse a tu cuenta de Happy Coder. Esto permitirá al terminal enviar y recibir mensajes de forma segura.',
        connectionDetails: 'Detalles de conexión',
        publicKey: 'Clave pública',
        encryption: 'Cifrado',
        endToEndEncrypted: 'Cifrado de extremo a extremo',
        acceptConnection: 'Aceptar conexión',
        connecting: 'Conectando...',
        reject: 'Rechazar',
        security: 'Seguridad',
        securityFooter: 'Este enlace de conexión fue procesado de forma segura en tu navegador y nunca fue enviado a ningún servidor. Tus datos privados permanecerán seguros y solo tú puedes descifrar los mensajes.',
        securityFooterDevice: 'Esta conexión fue procesada de forma segura en tu dispositivo y nunca fue enviada a ningún servidor. Tus datos privados permanecerán seguros y solo tú puedes descifrar los mensajes.',
        clientSideProcessing: 'Procesamiento del lado del cliente',
        linkProcessedLocally: 'Enlace procesado localmente en el navegador',
        linkProcessedOnDevice: 'Enlace procesado localmente en el dispositivo',
    },

    modals: {
        // Used across connect flows and settings
        authenticateTerminal: 'Autenticar terminal',
        pasteUrlFromTerminal: 'Pega la URL de autenticación de tu terminal',
        deviceLinkedSuccessfully: 'Dispositivo vinculado exitosamente',
        terminalConnectedSuccessfully: 'Terminal conectado exitosamente',
        invalidAuthUrl: 'URL de autenticación inválida',
        developerMode: 'Modo desarrollador',
        developerModeEnabled: 'Modo desarrollador habilitado',
        developerModeDisabled: 'Modo desarrollador deshabilitado',
        disconnectGithub: 'Desconectar GitHub',
        disconnectGithubConfirm: '¿Seguro que quieres desconectar tu cuenta de GitHub?',
        disconnect: 'Desconectar',
        failedToConnectTerminal: 'Falló al conectar terminal',
        cameraPermissionsRequiredToConnectTerminal: 'Se requieren permisos de cámara para conectar terminal',
        failedToLinkDevice: 'Falló al vincular dispositivo',
        cameraPermissionsRequiredToScanQr: 'Se requieren permisos de cámara para escanear códigos QR'
    },

    navigation: {
        // Navigation titles and screen headers
        connectTerminal: 'Conectar terminal',
        linkNewDevice: 'Vincular nuevo dispositivo', 
        restoreWithSecretKey: 'Restaurar con clave secreta',
        whatsNew: 'Novedades',
    },

    welcome: {
        // Main welcome screen for unauthenticated users
        title: 'Cliente móvil de Claude Code',
        subtitle: 'Cifrado de extremo a extremo y tu cuenta se guarda solo en tu dispositivo.',
        createAccount: 'Crear cuenta',
        linkOrRestoreAccount: 'Vincular o restaurar cuenta',
        loginWithMobileApp: 'Iniciar sesión con aplicación móvil',
    },

    review: {
        // Used by utils/requestReview.ts
        enjoyingApp: '¿Disfrutando la aplicación?',
        feedbackPrompt: '¡Nos encantaría escuchar tus comentarios!',
        yesILoveIt: '¡Sí, me encanta!',
        notReally: 'No realmente'
    },

    items: {
        // Used by Item component for copy toast
        copiedToClipboard: ({ label }: { label: string }) => `${label} copiado al portapapeles`
    },

    machine: {
        launchNewSessionInDirectory: 'Iniciar nueva sesión en directorio',
        daemon: 'Daemon',
        status: 'Estado',
        stopDaemon: 'Detener daemon',
        lastKnownPid: 'Último PID conocido',
        lastKnownHttpPort: 'Último puerto HTTP conocido',
        startedAt: 'Iniciado en',
        cliVersion: 'Versión del CLI',
        daemonStateVersion: 'Versión del estado del daemon',
        activeSessions: ({ count }: { count: number }) => `Sesiones activas (${count})`,
        machineGroup: 'Máquina',
        host: 'Host',
        machineId: 'ID de máquina',
        username: 'Nombre de usuario',
        homeDirectory: 'Directorio principal',
        platform: 'Plataforma',
        architecture: 'Arquitectura',
        lastSeen: 'Visto por última vez',
        never: 'Nunca',
        metadataVersion: 'Versión de metadatos',
        untitledSession: 'Sesión sin título',
        back: 'Atrás',
    },

    message: {
        switchedToMode: ({ mode }: { mode: string }) => `Cambiado al modo ${mode}`,
        unknownEvent: 'Evento desconocido',
        usageLimitUntil: ({ time }: { time: string }) => `Límite de uso alcanzado hasta ${time}`,
        unknownTime: 'tiempo desconocido',
    }
} as const;

export type TranslationsEs = typeof es;<|MERGE_RESOLUTION|>--- conflicted
+++ resolved
@@ -195,13 +195,9 @@
         sessionSpawningFailed: 'Falló la creación de sesión - no se devolvió ID de sesión.',
         failedToStart: 'Falló al iniciar sesión. Asegúrate de que el daemon esté ejecutándose en la máquina objetivo.',
         sessionTimeout: 'El inicio de sesión expiró. La máquina puede ser lenta o el daemon puede no estar respondiendo.',
-<<<<<<< HEAD
-        notConnectedToServer: 'No conectado al servidor. Verifique su conexión a internet.',
+        notConnectedToServer: 'No conectado al servidor. Verifica tu conexión a internet.',
         startingSession: 'Iniciando sesión...',
         startNewSessionInFolder: 'Iniciar nueva sesión en esta carpeta'
-=======
-        notConnectedToServer: 'No conectado al servidor. Verifica tu conexión a internet.'
->>>>>>> 2cb57aa9
     },
 
     sessionHistory: {
